--- conflicted
+++ resolved
@@ -208,7 +208,6 @@
     pub fn entries(this: &Array) -> ArrayIterator;
 }
 
-<<<<<<< HEAD
 // Function
 #[wasm_bindgen]
 extern {
@@ -226,7 +225,8 @@
     /// https://developer.mozilla.org/en-US/docs/Web/JavaScript/Reference/Global_Objects/Function/name
     #[wasm_bindgen(method, getter, structural)]
     pub fn name(this: &JsFunction) -> String;
-=======
+}
+
 // Number.
 #[wasm_bindgen]
 extern {
@@ -259,8 +259,6 @@
     /// https://developer.mozilla.org/en-US/docs/Web/JavaScript/Reference/Global_Objects/Number/valueOf
     #[wasm_bindgen(method, js_name = valueOf)]
     pub fn value_of(this: &Number) -> Number;
-
->>>>>>> 0f5badf9
 }
 
 // Object.
