--- conflicted
+++ resolved
@@ -573,13 +573,6 @@
     #[wasm_bindgen(method, js_class = "String", js_name = charAt)]
     pub fn char_at(this: &JsString, index: u32) -> JsString;
 
-<<<<<<< HEAD
-    /// The codePointAt() method returns a non-negative integer that is the Unicode code point value.
-    ///
-    /// https://developer.mozilla.org/en-US/docs/Web/JavaScript/Reference/Global_Objects/String/codePointAt
-    #[wasm_bindgen(method, js_class = "String", js_name = codePointAt)]
-    pub fn code_point_at(this: &JsString, pos: u32) -> JsValue;
-=======
     /// The charCodeAt() method returns an integer between 0 and 65535 representing the UTF-16 code unit at
     /// the given index (the UTF-16 code unit matches the Unicode code point for code points representable in
     /// a single UTF-16 code unit, but might also be the first code unit of a surrogate pair for
@@ -590,6 +583,12 @@
     #[wasm_bindgen(method, js_class = "String", js_name = charCodeAt)]
     pub fn char_code_at(this: &JsString, index: u32) -> Number;
 
+    /// The codePointAt() method returns a non-negative integer that is the Unicode code point value.
+    ///
+    /// https://developer.mozilla.org/en-US/docs/Web/JavaScript/Reference/Global_Objects/String/codePointAt
+    #[wasm_bindgen(method, js_class = "String", js_name = codePointAt)]
+    pub fn code_point_at(this: &JsString, pos: u32) -> JsValue;
+
     /// The concat() method concatenates the string arguments to the calling string and returns a new string.
     ///
     /// https://developer.mozilla.org/en-US/docs/Web/JavaScript/Reference/Global_Objects/String/concat
@@ -601,7 +600,6 @@
     /// https://developer.mozilla.org/en-US/docs/Web/JavaScript/Reference/Global_Objects/String/includes
     #[wasm_bindgen(method, js_class = "String")]
     pub fn includes(this: &JsString, search_string: &JsString, position: i32) -> bool;
->>>>>>> 09969db5
 
     /// The indexOf() method returns the index within the calling String object of
     /// the first occurrence of the specified value, starting the search at fromIndex.
